/*
 * taf view: MAF/TAF conversion and subregion extraction
 *
 *  Released under the MIT license, see LICENSE.txt
*/

#include "taf.h"
#include "tai.h"
#include "sonLib.h"
#include <getopt.h>
#include <time.h>

static void usage(void) {
    fprintf(stderr, "taffy stats [options]\n");
    fprintf(stderr, "Print statistics from a TAF or MAF file\n");
    fprintf(stderr, "-i --inputFile : Input TAF or MAF file. If not specified reads from stdin\n");
    fprintf(stderr, "-s --sequenceLengths : Print length of each *reference* sequence in the (indexed) alignment\n");
<<<<<<< HEAD
    fprintf(stderr, "-a --alignmentStats : Print stats about block number, aligned bases, etc.\n");
=======
    fprintf(stderr, "-b --sequenceIntervals : Print the BED intervals of each *reference* sequence covered by the alignment\n");
>>>>>>> bc5ba600
    fprintf(stderr, "-l --logLevel : Set the log level\n");
    fprintf(stderr, "-h --help : Print this help message\n");
}

int taf_stats_main(int argc, char *argv[]) {
    time_t startTime = time(NULL);

    /*
     * Arguments/options
     */
    char *logLevelString = NULL;
    char *taf_fn = NULL;
    bool seq_lengths = false;
<<<<<<< HEAD
    bool alignment_stats = false;
=======
    bool seq_intervals = false;
    int stat_option_count = 0;
>>>>>>> bc5ba600

    ///////////////////////////////////////////////////////////////////////////
    // Parse the inputs
    ///////////////////////////////////////////////////////////////////////////

    while (1) {
        static struct option long_options[] = { { "logLevel", required_argument, 0, 'l' },
                                                { "inputFile", required_argument, 0, 'i' },
                                                { "sequenceLengths", no_argument, 0, 's' },
<<<<<<< HEAD
                                                { "alignmentStats", no_argument, 0, 'a' },
=======
                                                { "sequenceIntervals", no_argument, 0, 'b' },
>>>>>>> bc5ba600
                                                { "help", no_argument, 0, 'h' },
                                                { 0, 0, 0, 0 } };

        int option_index = 0;
<<<<<<< HEAD
        int64_t key = getopt_long(argc, argv, "l:i:sha", long_options, &option_index);
=======
        int64_t key = getopt_long(argc, argv, "l:i:sbh", long_options, &option_index);
>>>>>>> bc5ba600
        if (key == -1) {
            break;
        }

        switch (key) {
            case 'l':
                logLevelString = optarg;
                break;
            case 'i':
                taf_fn = optarg;
                break;
            case 's':
                seq_lengths = 1;
                ++stat_option_count;
                break;
<<<<<<< HEAD
            case 'a':
                alignment_stats = 1;
                break;
=======
            case 'b':
                seq_intervals = 1;
                ++stat_option_count;
                break;                
>>>>>>> bc5ba600
            case 'h':
                usage();
                return 0;
            default:
                usage();
                return 1;
        }
    }
    
    //////////////////////////////////////////////
    //Log the inputs
    //////////////////////////////////////////////

    st_setLogLevelFromString(logLevelString);
    st_logInfo("Input file string : %s\n", taf_fn);

    //////////////////////////////////////////////
    // Do the stats
    //////////////////////////////////////////////

<<<<<<< HEAD
=======
    if (stat_option_count != 1) {
        fprintf(stderr, "Please pick a stats option from { -s, -b }\n");
        return 1;
    }
    
>>>>>>> bc5ba600
    // load the input
    FILE *taf_fh = taf_fn == NULL ? stdin : fopen(taf_fn, "r");
    if (taf_fh == NULL) {
        fprintf(stderr, "Unable to open input TAF/MAF file: %s\n", taf_fn);
        return 1;
    }
    LI *li = LI_construct(taf_fh);

    // sniff the format
    int input_format = check_input_format(LI_peek_at_next_line(li));
    if (input_format == 2) {
        fprintf(stderr, "Input not supported: unable to detect ##maf or #taf header\n");
        return 1;
    } else if (input_format != 0 && seq_intervals) {
        fprintf(stderr, "MAF input detected but -b only works with TAF input. Please use taffy view to convert\n");
        return 1;
    }
    bool run_length_encode_bases = 0;
    if(input_format == 0) {  // Is taf, check if run_length_encode_bases is set
        tag_destruct(taf_read_header_2(li, &run_length_encode_bases));
    }

    // parse the header
    bool run_length_encode_bases;
    Tag *tag = taf_read_header_2(li, &run_length_encode_bases);
    tag_destruct(tag);

    // load the index if it's required by the given options
    bool index_required = seq_lengths;
    char *tai_fn = NULL;
    FILE *tai_fh = NULL;
    Tai *tai = NULL;
    if (index_required) {
        tai_fn = tai_path(taf_fn);
        tai_fh = fopen(tai_fn, "r");
        if (tai_fh == NULL) {
            fprintf(stderr, "Required index %s not found. Please run taffy index first\n", tai_fn);
            return 1;
        }
        tai = tai_load(tai_fh, input_format == 1);
    }

    // do the stats
    if (seq_lengths) {
        stHash *seq_to_len = tai_sequence_lengths(tai, li);
        stList *seq_names = stHash_getKeys(seq_to_len);
        for (int64_t i = 0; i < stList_length(seq_names); ++i) {
            void *hash_val = stHash_search(seq_to_len, stList_get(seq_names, i));
            fprintf(stdout, "%s\t%" PRIi64 "\n", (char*)stList_get(seq_names, i), (int64_t)hash_val);
        }
        stHash_destruct(seq_to_len);
        stList_destruct(seq_names);
    } else if (seq_intervals) {
        Alignment *alignment = NULL;
        Alignment *p_alignment = NULL;
        char *cur_seq = NULL;
        int64_t cur_start = -1;
        int64_t cur_end = 0;
        while((alignment = taf_read_block(p_alignment, run_length_encode_bases, li)) != NULL) {
            if (alignment->row_number > 0) {
                if (!cur_seq || strcmp(cur_seq, alignment->row->sequence_name) != 0 || alignment->row->start != cur_end) { 
                    if (cur_seq) {
                        fprintf(stdout, "%s\t%" PRIi64 "\t%" PRIi64 "\n", cur_seq, cur_start, cur_end);
                        free(cur_seq);
                    }
                    cur_seq = stString_copy(alignment->row->sequence_name);
                    cur_start = alignment->row->start;
                    cur_end = cur_start + alignment->row->length;
                } else {
                    cur_end += alignment->row->length;
                }
            }
            if (p_alignment) {
                alignment_destruct(p_alignment, true);
            }
            p_alignment = alignment;
        }
        if (p_alignment) {
            alignment_destruct(p_alignment, true);
        }
        if (cur_seq) {
            fprintf(stdout, "%s\t%" PRIi64 "\t%" PRIi64 "\n", cur_seq, cur_start, cur_end);            
            free(cur_seq);            
        }
    }

    // If want column depth stats (does not currently work with any subregion)
    if(alignment_stats) {
        int64_t total_blocks = 0, total_columns = 0, total_aligned_bases = 0, total_gaps = 0, total_column_depth = 0;
        Alignment *alignment, *p_alignment = NULL;
        while(1) {
            if(input_format == 0) {
                alignment = taf_read_block(p_alignment, run_length_encode_bases, li);
            }
            else {
                alignment = maf_read_block(li);
            }
            if(!alignment) {  // No more blocks
                break;
            }
            total_blocks++;
            total_columns += alignment_length(alignment);
            total_column_depth += alignment_length(alignment) * alignment->row_number;
            Alignment_Row *row = alignment->row;
            while (row != NULL) {
                for (int64_t i = 0; i < alignment_length(alignment); i++) {
                    if (row->bases[i] == '-') {
                        total_gaps++;
                    } else {
                        total_aligned_bases++;
                    }
                }
                row = row->n_row;
            }
            if(p_alignment != NULL) {
                alignment_destruct(p_alignment, 1);
            }
            p_alignment = alignment;
        }
        if(p_alignment != NULL) {
            alignment_destruct(p_alignment, 1);
        }
        fprintf(stdout, "Total blocks:\t%" PRIi64 "\n", total_blocks);
        fprintf(stdout, "Total columns:\t%" PRIi64 "\n", total_columns);
        fprintf(stdout, "Avg. columns/block:\t%f\n", (float)total_columns/total_blocks);
        fprintf(stdout, "Total bases:\t%" PRIi64 "\n", total_aligned_bases);
        fprintf(stdout, "Total gaps:\t%" PRIi64 "\n", total_gaps);
        fprintf(stdout, "Avg. column depth:\t%f\n", (float)total_column_depth/total_columns);
        fprintf(stdout, "Avg. bases/column:\t%f\n", (float)total_aligned_bases/total_columns);
        fprintf(stdout, "Avg. gaps/column:\t%f\n", (float)total_gaps/total_columns);
    }

    //////////////////////////////////////////////
    // Cleanup
    //////////////////////////////////////////////

    if (index_required) {
        free(tai_fn);
        tai_destruct(tai);
    }
    
    LI_destruct(li);
    if(taf_fn != NULL) {
        fclose(taf_fh);
    }

    st_logInfo("taffy stats is done, %" PRIi64 " seconds have elapsed\n", time(NULL) - startTime);

    return 0;
}
<|MERGE_RESOLUTION|>--- conflicted
+++ resolved
@@ -15,11 +15,8 @@
     fprintf(stderr, "Print statistics from a TAF or MAF file\n");
     fprintf(stderr, "-i --inputFile : Input TAF or MAF file. If not specified reads from stdin\n");
     fprintf(stderr, "-s --sequenceLengths : Print length of each *reference* sequence in the (indexed) alignment\n");
-<<<<<<< HEAD
     fprintf(stderr, "-a --alignmentStats : Print stats about block number, aligned bases, etc.\n");
-=======
     fprintf(stderr, "-b --sequenceIntervals : Print the BED intervals of each *reference* sequence covered by the alignment\n");
->>>>>>> bc5ba600
     fprintf(stderr, "-l --logLevel : Set the log level\n");
     fprintf(stderr, "-h --help : Print this help message\n");
 }
@@ -33,12 +30,9 @@
     char *logLevelString = NULL;
     char *taf_fn = NULL;
     bool seq_lengths = false;
-<<<<<<< HEAD
-    bool alignment_stats = false;
-=======
     bool seq_intervals = false;
     int stat_option_count = 0;
->>>>>>> bc5ba600
+    bool alignment_stats = false;
 
     ///////////////////////////////////////////////////////////////////////////
     // Parse the inputs
@@ -48,20 +42,13 @@
         static struct option long_options[] = { { "logLevel", required_argument, 0, 'l' },
                                                 { "inputFile", required_argument, 0, 'i' },
                                                 { "sequenceLengths", no_argument, 0, 's' },
-<<<<<<< HEAD
                                                 { "alignmentStats", no_argument, 0, 'a' },
-=======
                                                 { "sequenceIntervals", no_argument, 0, 'b' },
->>>>>>> bc5ba600
                                                 { "help", no_argument, 0, 'h' },
                                                 { 0, 0, 0, 0 } };
 
         int option_index = 0;
-<<<<<<< HEAD
-        int64_t key = getopt_long(argc, argv, "l:i:sha", long_options, &option_index);
-=======
-        int64_t key = getopt_long(argc, argv, "l:i:sbh", long_options, &option_index);
->>>>>>> bc5ba600
+        int64_t key = getopt_long(argc, argv, "l:i:sbah", long_options, &option_index);
         if (key == -1) {
             break;
         }
@@ -77,16 +64,13 @@
                 seq_lengths = 1;
                 ++stat_option_count;
                 break;
-<<<<<<< HEAD
             case 'a':
                 alignment_stats = 1;
                 break;
-=======
             case 'b':
                 seq_intervals = 1;
                 ++stat_option_count;
-                break;                
->>>>>>> bc5ba600
+                break;
             case 'h':
                 usage();
                 return 0;
@@ -107,14 +91,11 @@
     // Do the stats
     //////////////////////////////////////////////
 
-<<<<<<< HEAD
-=======
     if (stat_option_count != 1) {
         fprintf(stderr, "Please pick a stats option from { -s, -b }\n");
         return 1;
     }
-    
->>>>>>> bc5ba600
+
     // load the input
     FILE *taf_fh = taf_fn == NULL ? stdin : fopen(taf_fn, "r");
     if (taf_fh == NULL) {
@@ -175,7 +156,7 @@
         int64_t cur_end = 0;
         while((alignment = taf_read_block(p_alignment, run_length_encode_bases, li)) != NULL) {
             if (alignment->row_number > 0) {
-                if (!cur_seq || strcmp(cur_seq, alignment->row->sequence_name) != 0 || alignment->row->start != cur_end) { 
+                if (!cur_seq || strcmp(cur_seq, alignment->row->sequence_name) != 0 || alignment->row->start != cur_end) {
                     if (cur_seq) {
                         fprintf(stdout, "%s\t%" PRIi64 "\t%" PRIi64 "\n", cur_seq, cur_start, cur_end);
                         free(cur_seq);
@@ -196,8 +177,8 @@
             alignment_destruct(p_alignment, true);
         }
         if (cur_seq) {
-            fprintf(stdout, "%s\t%" PRIi64 "\t%" PRIi64 "\n", cur_seq, cur_start, cur_end);            
-            free(cur_seq);            
+            fprintf(stdout, "%s\t%" PRIi64 "\t%" PRIi64 "\n", cur_seq, cur_start, cur_end);
+            free(cur_seq);
         }
     }
 
