--- conflicted
+++ resolved
@@ -27,17 +27,13 @@
  * [stats](https://github.com/ComparativeGenomicsToolkit/taffy/blob/main/docs/taffy_utilities.md#taffy-stats)   -       print statistics of a TAF file
  * [coverage](https://github.com/ComparativeGenomicsToolkit/taffy/blob/main/docs/taffy_utilities.md#taffy-coverage) -      print coverage statistics of a given genome in a TAF file
 
-<<<<<<< HEAD
-### Scripts
+### Python scripts
 
 See [taffy scripts](https://github.com/ComparativeGenomicsToolkit/taffy/blob/main/docs/taffy_scripts.md) for a description of useful Python scripts, including:
 
 * [alignment plot](https://github.com/ComparativeGenomicsToolkit/taffy/blob/main/docs/taffy_scripts.md#alignment-plot)     -      A (relatively) fast MSA visualization, with coverage, copy-number, identity, and dotplot options.
 
 ### Using the Python API
-=======
-## Using the Python API
->>>>>>> 5221c50f
 
 See [using the Python API](https://github.com/ComparativeGenomicsToolkit/taffy/blob/main/docs/py_usage.md) for how to work with MAF/TAF alignments using a convenient Python API designed to complement the CLI.
 
