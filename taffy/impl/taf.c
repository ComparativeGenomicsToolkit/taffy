#include "taf.h"
#include "sonLib.h"

/*
 * Returns non-zero if the tokens list contains the coordinate marker ':'
 */
bool has_coordinates(stList *tokens, int64_t *j) {
    for(*j=0; *j<stList_length(tokens); (*j)++) {
        if(strcmp(stList_get(tokens, *j), ";") == 0) {
            return 1;
        }
    }
    return 0;
}

/*
 * Parse the sequence_name, start, strand and sequence_length fields for a row
 */
char *parse_coordinates(int64_t *j, stList *tokens, int64_t *start, bool *strand,
                        int64_t *sequence_length) {  
    char *sequence_name = stString_copy(stList_get(tokens, (*j)++));
    *start = atol(stList_get(tokens, (*j)++));
    assert(strcmp(stList_get(tokens, (*j)), "+") == 0 || strcmp(stList_get(tokens, (*j)), "-") == 0);
    *strand = strcmp(stList_get(tokens, (*j)++), "+") == 0;
    *sequence_length = atol(stList_get(tokens, (*j)++));
    return sequence_name;
}

/*
 * Make the block being parsed by copying the previous block and then editing it with the
 * list of coordinate changes.
 */
static Alignment *parse_coordinates_and_establish_block(Alignment *p_block, stList *tokens) {
    // Make a new block
    Alignment *alignment = st_calloc(1, sizeof(Alignment));

    // Copy the rows of the previous block
    Alignment_Row **p_row = &(alignment->row), *l_row = p_block == NULL ? NULL : p_block->row;
    while(l_row != NULL) {
        Alignment_Row *row = st_calloc(1, sizeof(Alignment_Row));
        alignment->row_number++; // Increment the row number
        // Copy the relevant fields
        row->start = l_row->start + l_row->length;
        row->sequence_name = stString_copy(l_row->sequence_name);
        row->sequence_length = l_row->sequence_length;
        row->strand = l_row->strand;
        // Link up the previous and current rows
        *p_row = row;
        p_row = &(row->n_row);
        // Link corresponding left and right rows
        l_row->r_row = row;
        row->l_row = l_row;
        // Get the next row to copy
        l_row = l_row->n_row;
    }
    assert(p_block == NULL || alignment->row_number == p_block->row_number);

    // Now parse the tokens to edit the rows
    int64_t j;
    has_coordinates(tokens, &j); j++; // Get 1+ the coordinate of the ';' token
    while(j < stList_length(tokens) && strcmp(stList_get(tokens, j), "#") != 0) { // Iterate through the tokens
        char *op_type = stList_get(tokens, j++); // This is the operation
        assert(strlen(op_type) == 1); // Must be a single character in length
        int64_t row_index = atol(stList_get(tokens, j++)); // Get the index of the affected row
        int64_t i=0;
        Alignment_Row **row = &(alignment->row); // Get the pointer to the pointer to the row being modded
        while(i++ < row_index) {
            assert(*row != NULL);
            row = &((*row)->n_row);
        }
        if(op_type[0] == 'i') { // Is inserting a row
            alignment->row_number++;
            Alignment_Row *new_row = st_calloc(1, sizeof(Alignment_Row)); // Make the new row
            // Connect it up, putting the new row immediately before the old one
            new_row->n_row = *row;
            *row = new_row;
            // Fill it out
            new_row->sequence_name = parse_coordinates(&j, tokens, &new_row->start, &new_row->strand, &new_row->sequence_length);
        } else if(op_type[0] == 's') { // Is substituting a row
            free((*row)->sequence_name); // clean up
            (*row)->sequence_name = parse_coordinates(&j, tokens, &(*row)->start, &(*row)->strand, &(*row)->sequence_length);            
        } else if(op_type[0] == 'd') { // Is deleting a row
            // Remove the row from the list of rows
            alignment->row_number--;
            Alignment_Row *r = *row;
            *row = r->n_row;
            // Fix left pointer of row in previous block
            assert(r->l_row != NULL);
            r->l_row->r_row = NULL;
            // Now delete the row
            r->n_row = NULL;
            alignment_row_destruct(r);
        } else if(op_type[0] == 'g') { // Is making a gap without the sequence specified
            int64_t gap_length = atol(stList_get(tokens, j++)); // Get the index of the affected row
            (*row)->start += gap_length;
        } else { // Is making a gap with the sequence specified
            assert(op_type[0] == 'G');
            (*row)->left_gap_sequence = stString_copy(stList_get(tokens, j++));
            (*row)->start += strlen((*row)->left_gap_sequence);
        }
    }

    return alignment;
}

/*
 * Parse the base alignment for the column.
 */
char *get_bases(int64_t column_length, stList *tokens, bool run_length_encode_bases) {
    if(run_length_encode_bases) { // Case the bases are encoded using run length encoding
        char *column = st_calloc(column_length, sizeof(char));
        int64_t i=0, j=0;
        while(j < column_length) {
            assert(i < stList_length(tokens));
            char *base_token = stList_get(tokens, i++);
            assert(strlen(base_token) == 1); // The base must be a single character
            int64_t k = atol(stList_get(tokens, i++));
            assert(k > 0); // Each count must be greater than zero
            while(k-- > 0) {
                column[j++] = base_token[0];
            }
            assert(j <= column_length);
        }
        assert(j == column_length);
        return column;
    }
    // Otherwise column is just a string of bases without whitespace
    char *column = stString_copy(stList_get(tokens, 0));
    assert(strlen(column) == column_length); // Must be a contiguous run of bases equal in length to the number of rows
    return column;
}

/*
 * Gets the first non-empty line, return NULL if reaches end of file
 */
static stList *get_first_line(LI *li) {
    stList *tokens = NULL;
    while(1) { // Loop to find the tokens for the first line
        // Read column with coordinates first, using previous alignment block and the coordinates
        // to create the set of rows
        char *line = LI_get_next_line(li);

        if (line == NULL) { // At end of file
            return NULL;
        }
        // Tokenize the line
        tokens = stString_split(line);
        free(line);

        if (stList_length(tokens) == 0) { // Is a white space only line, just ignore it
            stList_destruct(tokens);
            tokens = NULL;
            continue;
        }
        else { // We have the first line of the block
            break;
        }
    }
    return tokens;
}

Tag *parse_tags(stList *tokens, int64_t starting_token, char *delimiter);

static Tag *parse_tags_for_column(stList *tokens) {
    int64_t i=0;
    while(i<stList_length(tokens)) {
        if(strcmp(stList_get(tokens, i++), "#") == 0) {
            break; // We have found the token representing the start of the tags
        }
    }
    return parse_tags(tokens, i, ":");
}

Alignment *taf_read_block(Alignment *p_block, bool run_length_encode_bases, LI *li) {
    stList *tokens = get_first_line(li); // Get the first non-empty line

    if(tokens == NULL) { // If there are no more lines to be had return NULL
        return NULL;
    }

    // Find the coordinates
    Alignment *block = parse_coordinates_and_establish_block(p_block, tokens);

    // Now add in all subsequent columns until we get one with coordinates, which we push back
    stList *alignment_columns = stList_construct3(0, free);
    stList *tag_lists = stList_construct();
    stList_append(alignment_columns, get_bases(block->row_number, tokens, run_length_encode_bases));
    stList_append(tag_lists, parse_tags_for_column(tokens)); // Get any tags for the column
    stList_destruct(tokens); // Clean up the first row
    while(1) {
        char *line = LI_peek_at_next_line(li);

        if(line == NULL) { // We have reached the end of the file
            break;
        }

        // tokenize the line
        tokens = stString_split(line);

        if(stList_length(tokens) == 0) { // Is a white space only line, just ignore it
            free(LI_get_next_line(li)); // pull the line and clean it up
            stList_destruct(tokens); // clean up
            continue;
        }

        int64_t i;
        if(has_coordinates(tokens, &i)) { // If it has coordinates we have reached the end of the block, so break
            // and don't pull the line
            stList_destruct(tokens); // clean up
            break;
        }

        // Add the bases from the line as a column to the alignment
        stList_append(alignment_columns, get_bases(block->row_number, tokens, run_length_encode_bases));

        // Parse the tags for the column
        stList_append(tag_lists, parse_tags_for_column(tokens)); // Get any tags for the column

        free(LI_get_next_line(li)); // pull the line and clean up the memory for the line
        stList_destruct(tokens); // clean up the tokens
    }

    // Set the column number
    assert(stList_length(tag_lists) == stList_length(alignment_columns));
    block->column_number = stList_length(alignment_columns);

    // Set the tag strings
    block->column_tags = st_malloc(sizeof(Tag *) * block->column_number);
    for(int64_t i=0; i<block->column_number; i++) {
        block->column_tags[i] = stList_get(tag_lists, i);
    }
    stList_destruct(tag_lists);

    //Now parse the actual alignments into the rows
    Alignment_Row *row = block->row;
    int64_t j = 0, k = block->column_number;
    char bases[k+1];
    bases[k] = '\0';
    while(row != NULL) {
        int64_t length = 0;
        for(int64_t i=0; i<k; i++) {
            char *column = stList_get(alignment_columns, i);
            bases[i] = column[j];
            if(bases[i] != '-') {
                length++;
            }
        }
        row->bases = stString_copy(bases);
        row->length = length;
        row = row->n_row; j++;
    }
    assert(j == block->row_number);

    // Clean up
    stList_destruct(alignment_columns);

    return block;
}

Tag *parse_header(stList *tokens, char *header_prefix, char *delimiter);

Tag *taf_read_header(LI *li) {
    stList *tokens = get_first_line(li);
    assert(tokens != NULL); // There has to be a valid header line
    Tag *tag = parse_header(tokens, "#taf", ":");
    stList_destruct(tokens);

    return tag;
}

void write_column(Alignment_Row *row, int64_t column, LW *lw, bool run_length_encode_bases) {
    char base = '\0';
    int64_t base_count = 0;
    while(row != NULL) {
        if(row->bases[column] == base) {
            base_count++;
        }
        else {
            if(base != '\0') {
                if(run_length_encode_bases) {
                    LW_write(lw, "%c %" PRIi64 " ", base, base_count);
                }
                else {
                    for (int64_t i = 0; i < base_count; i++) {
                        LW_write(lw, "%c", base);
                    }
                }
            }
            base = row->bases[column];
            base_count = 1;
        }
        row = row->n_row;
    }
    if(base != '\0') {
        if(run_length_encode_bases) {
            LW_write(lw, "%c %" PRIi64 " ", base, base_count);
        }
        else {
            for (int64_t i = 0; i < base_count; i++) {
                LW_write(lw, "%c", base);
            }
        }
    }
}

void write_coordinates(Alignment_Row *p_row, Alignment_Row *row, int64_t repeat_coordinates_every_n_columns, LW *lw) {
    int64_t i = 0;
    LW_write(lw, " ;");
    while(p_row != NULL) { // Write any row deletions
        if(p_row->r_row == NULL) { // if the row is deleted
            LW_write(lw, " d %" PRIi64 "", i);
        }
        else { // Only update the index is the row is not deleted
            i++;
        }
        p_row = p_row->n_row;
    }
    i = 0;
    // in order to randomly seek in the taf file, we need rows that we can use for anchors that
    // have coordinates for every base. in particular, we need such rows at the beginning of every
    // reference contig, and somewhat evenly spaced along every reference contig.
    // this flag detects such cases (looking at row 0) and then triggers every other row to report
    // coordinates if it is set.
    bool report_everything = false; 
    while(row != NULL) { // Now write the new rows
        if(row->l_row == NULL) { // if the row is inserted
            LW_write(lw, " i %" PRIi64 " %s %" PRIi64 " %c %" PRIi64 "",
                    i, row->sequence_name, row->start, row->strand ? '+' : '-', row->sequence_length);
            row->bases_since_coordinates_reported = 0;
            if (i == 0) {
                report_everything = true;
            }
        }
        else {
            bool is_predecessor = alignment_row_is_predecessor(row->l_row, row);
            if (!is_predecessor && i == 0) {
                report_everything = true;
            }
            if(is_predecessor) {
                row->bases_since_coordinates_reported = row->l_row->bases_since_coordinates_reported + row->l_row->length;
                if(report_everything || (repeat_coordinates_every_n_columns > 0 &&
                   row->bases_since_coordinates_reported > repeat_coordinates_every_n_columns)) { // Report the coordinates again
                    // so they are easy to find
                    row->bases_since_coordinates_reported = 0;
                    LW_write(lw, " s %" PRIi64 " %s %" PRIi64 " %c %" PRIi64 "",
                            i, row->sequence_name, row->start, row->strand ? '+' : '-', row->sequence_length);
                    if (i == 0) {
                        report_everything = true;
                    }
                }
                else {
                    int64_t gap_length = row->start - (row->l_row->start + row->l_row->length);
                    if(gap_length > 0) { // if there is an indel
                        if(row->left_gap_sequence != NULL) {
                            assert(strlen(row->left_gap_sequence) == gap_length);
                            LW_write(lw, " G %" PRIi64 " %s", i, row->left_gap_sequence);
                        }
                        else {
                            LW_write(lw, " g %" PRIi64 " %" PRIi64 "", i, gap_length);
                        }
                    }
                }
            }
            else { // Substitute one row for another
                row->bases_since_coordinates_reported = 0;
                LW_write(lw, " s %" PRIi64 " %s %" PRIi64 " %c %" PRIi64 "",
                        i, row->sequence_name, row->start, row->strand ? '+' : '-', row->sequence_length);
            }
        }
        row = row->n_row; i++;
    }
}

void write_header(Tag *tag, LW *lw, char *header_prefix, char *delimiter, char *end);

void taf_write_block(Alignment *p_alignment, Alignment *alignment, bool run_length_encode_bases,
                     int64_t repeat_coordinates_every_n_columns, LW *lw) {
    Alignment_Row *row = alignment->row;
    if(row != NULL) {
        int64_t column_no = strlen(row->bases);
        assert(column_no > 0);
        write_column(row, 0, lw, run_length_encode_bases);
        write_coordinates(p_alignment != NULL ? p_alignment->row : NULL, row, repeat_coordinates_every_n_columns, lw);
        if(alignment->column_tags != NULL && alignment->column_tags[0] != NULL) {
            write_header(alignment->column_tags[0], lw, " #", ":", "");
        }
        LW_write(lw, "\n");
        for(int64_t i=1; i<column_no; i++) {
            write_column(row, i, lw, run_length_encode_bases);
            if(alignment->column_tags != NULL && alignment->column_tags[i] != NULL) {
                write_header(alignment->column_tags[i], lw, " #", ":", "");
            }
            LW_write(lw, "\n");
        }
    }
}

<<<<<<< HEAD
void taf_write_header(Tag *tag, LW *lw) {
    write_header(tag, lw, "#taf", ":", "\n");
=======
void taf_write_header(Tag *tag, FILE *fh) {
    write_header(tag, fh, "#taf", ":", "\n");
}

int check_input_format(const char *header_line) {
    int ret = 2;
    assert(header_line != NULL);
    stList *tokens = stString_split(header_line);
    if (stList_length(tokens) > 0) {
        if (strcmp(stList_get(tokens, 0), "#taf") == 0) {
            ret = 0;
        } else if (strcmp(stList_get(tokens, 0), "##maf") == 0) {
            ret = 1;
        }
    }            
    stList_destruct(tokens);
#ifndef USE_HTSLIB   
    if (ret == 2 && strlen(header_line) >= 2 &&
        (unsigned char)header_line[0] == 0x1f && (unsigned char)header_line[1] == 0x8b) {
        fprintf(stderr, "(b)gzipped input support disabled: please build TAFFY with htslib\n");
        exit(1);
    }     
#endif
    return ret;
>>>>>>> 5fffdfae
}<|MERGE_RESOLUTION|>--- conflicted
+++ resolved
@@ -395,12 +395,8 @@
     }
 }
 
-<<<<<<< HEAD
 void taf_write_header(Tag *tag, LW *lw) {
     write_header(tag, lw, "#taf", ":", "\n");
-=======
-void taf_write_header(Tag *tag, FILE *fh) {
-    write_header(tag, fh, "#taf", ":", "\n");
 }
 
 int check_input_format(const char *header_line) {
@@ -423,5 +419,4 @@
     }     
 #endif
     return ret;
->>>>>>> 5fffdfae
 }