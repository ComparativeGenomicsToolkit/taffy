--- conflicted
+++ resolved
@@ -110,20 +110,18 @@
     //////////////////////////////////////////////
 
     FILE *input = inputFile == NULL ? stdin : fopen(inputFile, "r");
-<<<<<<< HEAD
-    LW *output = LW_construct(outputFile == NULL ? stdout : fopen(outputFile, "w"), use_compression);
-=======
     if (input == NULL) {
         fprintf(stderr, "Unable to open input file: %s\n", inputFile);
         return 1;
     }
 
-    FILE *output = outputFile == NULL ? stdout : fopen(outputFile, "w");
-    if (output == NULL) {
+    FILE *output_fh = outputFile == NULL ? stdout : fopen(outputFile, "w");
+    if (output_fh == NULL) {
         fprintf(stderr, "Unable to open output file: %s\n", outputFile);
         return 1;
     }
->>>>>>> 5fffdfae
+    
+    LW *output = LW_construct(outputFile == NULL ? stdout : fopen(outputFile, "w"), use_compression);
     LI *li = LI_construct(input);
 
     // sniff the format
